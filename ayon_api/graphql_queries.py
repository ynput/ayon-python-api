--- conflicted
+++ resolved
@@ -121,53 +121,6 @@
     return query
 
 
-<<<<<<< HEAD
-def product_base_types_query(fields):
-    query = GraphQlQuery("ProductBaseTypes")
-    product_base_types_field = query.add_field("productBaseTypes")
-
-    nested_fields = fields_to_dict(fields)
-
-    query_queue = collections.deque()
-    for key, value in nested_fields.items():
-        query_queue.append((key, value, product_base_types_field))
-
-    while query_queue:
-        item = query_queue.popleft()
-        key, value, parent = item
-        field = parent.add_field(key)
-        if value is FIELD_VALUE:
-            continue
-
-        for k, v in value.items():
-            query_queue.append((k, v, field))
-    return query
-
-
-def project_product_types_query(fields):
-    query = GraphQlQuery("ProjectProductTypes")
-    project_query = query.add_field("project")
-    project_name_var = query.add_variable("projectName", "String!")
-    project_query.set_filter("name", project_name_var)
-    product_types_field = project_query.add_field("productTypes")
-    nested_fields = fields_to_dict(fields)
-
-    query_queue = collections.deque()
-    for key, value in nested_fields.items():
-        query_queue.append((key, value, product_types_field))
-
-    while query_queue:
-        item = query_queue.popleft()
-        key, value, parent = item
-        field = parent.add_field(key)
-        if value is FIELD_VALUE:
-            continue
-
-        for k, v in value.items():
-            query_queue.append((k, v, field))
-    return query
-
-
 def project_product_base_types_query(fields):
     query = GraphQlQuery("ProjectProductBaseTypes")
     project_query = query.add_field("project")
@@ -192,8 +145,6 @@
     return query
 
 
-=======
->>>>>>> 5a0a9644
 def folders_graphql_query(fields):
     query = GraphQlQuery("FoldersQuery")
     project_name_var = query.add_variable("projectName", "String!")
