--- conflicted
+++ resolved
@@ -494,25 +494,16 @@
         self,
         name: str,
         product_type: str,
-<<<<<<< HEAD
         product_base_type: Optional[str] = None,
-        folder_id: Optional["Union[str, _CustomNone]"] = UNKNOWN_VALUE,
-=======
         folder_id: Optional[str] = UNKNOWN_VALUE,
->>>>>>> 5a0a9644
         tags: Optional[Iterable[str]] = None,
         attribs: Optional[dict[str, Any]] = None,
         data: Optional[dict[str, Any]] = UNKNOWN_VALUE,
         active: Optional[bool] = UNKNOWN_VALUE,
         entity_id: Optional[str] = None,
         created: Optional[bool] = True,
-<<<<<<< HEAD
-    ):
-        """Create a task object and add it to the entity hub.
-=======
     ) -> ProductEntity:
-        """Create task object and add it to entity hub.
->>>>>>> 5a0a9644
+        """Create a product object and add it to the entity hub.
 
         Args:
             name (str): Name of entity.
@@ -3544,12 +3535,8 @@
         self,
         name: str,
         product_type: str,
-<<<<<<< HEAD
         product_base_type: Optional[str] = None,
-        folder_id: Optional["Union[str, _CustomNone]"] = UNKNOWN_VALUE,
-=======
         folder_id: Union[str, None, _CustomNone] = UNKNOWN_VALUE,
->>>>>>> 5a0a9644
         tags: Optional[Iterable[str]] = None,
         attribs: Optional[dict[str, Any]] = None,
         data: Union[dict[str, Any], None, _CustomNone] = UNKNOWN_VALUE,
@@ -3590,7 +3577,6 @@
 
     product_type = property(get_product_type, set_product_type)
 
-<<<<<<< HEAD
     def get_product_base_type(self) -> Optional[str]:
         """Get the product base type.
 
@@ -3606,10 +3592,7 @@
 
     product_base_type = property(get_product_base_type, set_product_base_type)
 
-    def lock(self):
-=======
     def lock(self) -> None:
->>>>>>> 5a0a9644
         super().lock()
         self._orig_product_type = self._product_type
 
@@ -3632,7 +3615,7 @@
         return cls(
             name=product["name"],
             product_type=product["productType"],
-            product_base_type=product["productBaseType"],
+            product_base_type=product.get("productBaseType"),
             folder_id=product["folderId"],
             tags=product["tags"],
             attribs=product["attrib"],
@@ -3650,9 +3633,11 @@
         output: dict[str, Any] = {
             "name": self.name,
             "productType": self.product_type,
-            "productBaseType": self.product_base_type,
             "folderId": self.parent_id,
         }
+
+        if self._supports_base_type:
+            output["productBaseType"] = self.product_base_type
 
         attrib = self.attribs.to_dict()
         if attrib:
