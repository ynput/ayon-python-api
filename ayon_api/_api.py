--- conflicted
+++ resolved
@@ -68,22 +68,19 @@
         FolderDict,
         TaskDict,
         ProductDict,
+        ProductBaseTypeDict,
         VersionDict,
         RepresentationDict,
         WorkfileInfoDict,
         FlatFolderDict,
         ProjectHierarchyDict,
         ProductTypeDict,
-<<<<<<< HEAD
-        ProductBaseTypeDict,
-=======
         ActionEntityTypes,
         ActionManifestDict,
         ActionTriggerResponse,
         ActionTakeResponse,
         ActionConfigResponse,
         ActionModeType,
->>>>>>> 5a0a9644
         StreamType,
         EntityListAttributeDefinitionDict,
     )
@@ -4812,13 +4809,8 @@
     active: Optional[bool] = True,
     fields: Optional[Iterable[str]] = None,
     own_attributes=_PLACEHOLDER,
-<<<<<<< HEAD
-) -> Generator["ProductDict", None, None]:
+) -> Generator[ProductDict, None, None]:
     """Query products from the server.
-=======
-) -> Generator[ProductDict, None, None]:
-    """Query products from server.
->>>>>>> 5a0a9644
 
     Todos:
         Separate 'name_by_folder_ids' filtering to separated method. It
