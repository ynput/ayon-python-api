from __future__ import annotations

import io
from typing import (
    Literal,
    Any,
    TypedDict,
    Union,
    Optional,
    BinaryIO,
    NotRequired,
)


ServerVersion = tuple[int, int, int, str, str]

ActivityType = Literal[
    "comment",
    "watch",
    "reviewable",
    "status.change",
    "assignee.add",
    "assignee.remove",
    "version.publish"
]

ActivityReferenceType = Literal[
    "origin",
    "mention",
    "author",
    "relation",
    "watching",
]

EntityListEntityType = Literal[
    "folder",
    "product",
    "version",
    "representation",
    "task",
    "workfile",
]

EntityListItemMode = Literal[
    "replace",
    "merge",
    "delete",
]

EventFilterValueType = Union[
    None,
    str, int, float,
    list[str], list[int], list[float],
]


IconType = Literal["material-symbols", "url"]


class IconDefType(TypedDict):
    type: IconType
    name: Optional[str]
    color: Optional[str]
    icon: Optional[str]


class EventFilterCondition(TypedDict):
    key: str
    value: EventFilterValueType
    operator: Literal[
        "eq",
        "lt",
        "gt",
        "lte",
        "gte",
        "ne",
        "isnull",
        "notnull",
        "in",
        "notin",
        "contains",
        "excludes",
        "like",
    ]


class EventFilter(TypedDict):
    conditions: list[EventFilterCondition]
    operator: Literal["and", "or"]


AttributeScope = Literal[
    "project",
    "folder",
    "task",
    "product",
    "version",
    "representation",
    "workfile",
    "user"
]

AttributeType = Literal[
    "string",
    "integer",
    "float",
    "boolean",
    "datetime",
    "list_of_strings",
    "list_of_integers",
    "list_of_any",
    "list_of_submodels",
    "dict",
]

LinkDirection = Literal["in", "out"]


class AttributeEnumItemDict(TypedDict):
    value: Union[str, int, float, bool]
    label: str
    icon: Union[str, None]
    color: Union[str, None]


class AttributeSchemaDataDict(TypedDict):
    type: AttributeType
    inherit: bool
    title: str
    description: Optional[str]
    example: Optional[Any]
    default: Optional[Any]
    gt: Union[int, float, None]
    lt: Union[int, float, None]
    ge: Union[int, float, None]
    le: Union[int, float, None]
    minLength: Optional[int]
    maxLength: Optional[int]
    minItems: Optional[int]
    maxItems: Optional[int]
    regex: Optional[str]
    enum: Optional[list[AttributeEnumItemDict]]


class AttributeSchemaDict(TypedDict):
    name: str
    position: int
    scope: list[AttributeScope]
    builtin: bool
    data: AttributeSchemaDataDict


class AttributesSchemaDict(TypedDict):
    attributes: list[AttributeSchemaDict]


class AddonVersionInfoDict(TypedDict):
    hasSettings: bool
    hasSiteSettings: bool
    frontendScopes: dict[str, Any]
    clientPyproject: dict[str, Any]
    clientSourceInfo: list[dict[str, Any]]
    isBroken: bool


class AddonInfoDict(TypedDict):
    name: str
    title: str
    versions: dict[str, AddonVersionInfoDict]


class AddonsInfoDict(TypedDict):
    addons: list[AddonInfoDict]


class InstallerInfoDict(TypedDict):
    filename: str
    platform: str
    size: int
    checksum: str
    checksumAlgorithm: str
    sources: list[dict[str, Any]]
    version: str
    pythonVersion: str
    pythonModules: dict[str, str]
    runtimePythonModules: dict[str, str]


class InstallersInfoDict(TypedDict):
    installers: list[InstallerInfoDict]


class DependencyPackageDict(TypedDict):
    filename: str
    platform: str
    size: int
    checksum: str
    checksumAlgorithm: str
    sources: list[dict[str, Any]]
    installerVersion: str
    sourceAddons: dict[str, str]
    pythonModules: dict[str, str]


class DependencyPackagesDict(TypedDict):
    packages: list[DependencyPackageDict]


class DevBundleAddonInfoDict(TypedDict):
    enabled: bool
    path: str


class BundleInfoDict(TypedDict):
    name: str
    createdAt: str
    addons: dict[str, str]
    installerVersion: str
    dependencyPackages: dict[str, str]
    addonDevelopment: dict[str, DevBundleAddonInfoDict]
    isProduction: bool
    isStaging: bool
    isArchived: bool
    isDev: bool
    activeUser: Optional[str]


class BundlesInfoDict(TypedDict):
    bundles: list[BundleInfoDict]
    productionBundle: str
    devBundles: list[str]


class AnatomyPresetInfoDict(TypedDict):
    name: str
    primary: bool
    version: str


class AnatomyPresetRootDict(TypedDict):
    name: str
    windows: str
    linux: str
    darwin: str


class AnatomyPresetTemplateDict(TypedDict):
    name: str
    directory: str
    file: str


class AnatomyPresetTemplatesDict(TypedDict):
    version_padding: int
    version: str
    frame_padding: int
    frame: str
    work: list[AnatomyPresetTemplateDict]
    publish: list[AnatomyPresetTemplateDict]
    hero: list[AnatomyPresetTemplateDict]
    delivery: list[AnatomyPresetTemplateDict]
    staging: list[AnatomyPresetTemplateDict]
    others: list[AnatomyPresetTemplateDict]


class AnatomyPresetSubtypeDict(TypedDict):
    name: str
    shortName: str
    icon: str
    original_name: str


class AnatomyPresetLinkTypeDict(TypedDict):
    link_type: str
    input_type: str
    output_type: str
    color: str
    style: str


StatusScope = Literal[
    "folder",
    "task",
    "product",
    "version",
    "representation",
    "workfile"
]


class AnatomyPresetStatusDict(TypedDict):
    name: str
    shortName: str
    state: str
    icon: str
    color: str
    scope: list[StatusScope]
    original_name: str


class AnatomyPresetTagDict(TypedDict):
    name: str
    color: str
    original_name: str


class AnatomyPresetDict(TypedDict):
    roots: list[AnatomyPresetRootDict]
    templates: AnatomyPresetTemplatesDict
    attributes: dict[str, Any]
    folder_types: list[AnatomyPresetSubtypeDict]
    task_types: list[AnatomyPresetSubtypeDict]
    link_types: list[AnatomyPresetLinkTypeDict]
    statuses: list[AnatomyPresetStatusDict]
    tags: list[AnatomyPresetTagDict]
    primary: bool
    name: str


class SecretDict(TypedDict):
    name: str
    value: str


ProjectDict = dict[str, Any]
FolderDict = dict[str, Any]
TaskDict = dict[str, Any]
ProductDict = dict[str, Any]
VersionDict = dict[str, Any]
RepresentationDict = dict[str, Any]
WorkfileInfoDict = dict[str, Any]
EventDict = dict[str, Any]
ActivityDict = dict[str, Any]
AnyEntityDict = Union[
    ProjectDict,
    FolderDict,
    TaskDict,
    ProductDict,
    VersionDict,
    RepresentationDict,
    WorkfileInfoDict,
    EventDict,
    ActivityDict,
]


class NewFolderDict(TypedDict):
    id: str
    name: str
    folderType: str
    parentId: Optional[str]
    data: dict[str, Any]
    attrib: dict[str, Any]
    thumbnailId: Optional[str]
    status: NotRequired[str]
    tags: NotRequired[list[str]]


class NewProductDict(TypedDict):
    id: str
    name: str
    productType: str
    folderId: str
    data: dict[str, Any]
    attrib: dict[str, Any]
    status: NotRequired[str]
    tags: NotRequired[list[str]]


class NewVersionDict(TypedDict):
    id: str
    version: int
    productId: str
    attrib: dict[str, Any]
    data: dict[str, Any]
    taskId: NotRequired[str]
    thumbnailId: NotRequired[str]
    author: NotRequired[str]
    status: NotRequired[str]
    tags: NotRequired[list[str]]


class NewRepresentationDict(TypedDict):
    id: str
    versionId: str
    name: str
    data: dict[str, Any]
    attrib: dict[str, Any]
    files: list[dict[str, str]]
    traits: NotRequired[dict[str, Any]]
    status: NotRequired[str]
    tags: NotRequired[list[str]]


class NewWorkfileDict(TypedDict):
    id: str
    taskId: str
    path: str
    data: dict[str, Any]
    attrib: dict[str, Any]
    status: NotRequired[str]
    tags: NotRequired[list[str]]


EventStatus = Literal[
    "pending",
    "in_progress",
    "finished",
    "failed",
    "aborted",
    "restarted",
]


class EnrollEventData(TypedDict):
    id: str
    dependsOn: str
    hash: str
    status: EventStatus


class FlatFolderDict(TypedDict):
    id: str
    parentId: Optional[str]
    path: str
    parents: list[str]
    name: str
    label: Optional[str]
    folderType: str
    hasTasks: bool
    hasChildren: bool
    taskNames: list[str]
    status: str
    attrib: dict[str, Any]
    ownAttrib: list[str]
    updatedAt: str


class ProjectHierarchyItemDict(TypedDict):
    id: str
    name: str
    label: str
    status: str
    folderType: str
    hasTasks: bool
    taskNames: list[str]
    parents: list[str]
    parentId: Optional[str]
    children: list["ProjectHierarchyItemDict"]


class ProjectHierarchyDict(TypedDict):
    hierarchy: list[ProjectHierarchyItemDict]


class ProductTypeDict(TypedDict):
    name: str
    color: Optional[str]
    icon: Optional[str]


<<<<<<< HEAD
class ProductBaseTypeDict(TypedDict):
    name: str
    color: Optional[str]
    icon: Optional[str]

StreamType = Union[io.BytesIO, BinaryIO]
=======
ActionEntityTypes = Literal[
    "project",
    "folder",
    "task",
    "product",
    "version",
    "representation",
    "workfile",
    "list",
]


class ActionManifestDict(TypedDict):
    identifier: str
    label: str
    groupLabel: Optional[str]
    category: str
    order: int
    icon: Optional[IconDefType]
    adminOnly: bool
    managerOnly: bool
    configFields: list[dict[str, Any]]
    featured: bool
    addonName: str
    addonVersion: str
    variant: str


ActionResponseType = Literal[
    "form",
    "launcher",
    "navigate",
    "query",
    "redirect",
    "simple",
]

ActionModeType = Literal["simple", "dynamic", "all"]


class BaseActionPayload(TypedDict):
    extra_clipboard: str
    extra_download: str


class ActionLauncherPayload(BaseActionPayload):
    uri: str


class ActionNavigatePayload(BaseActionPayload):
    uri: str


class ActionRedirectPayload(BaseActionPayload):
    uri: str
    new_tab: bool


class ActionQueryPayload(BaseActionPayload):
    query: str


class ActionFormPayload(BaseActionPayload):
    title: str
    fields: list[dict[str, Any]]
    submit_label: str
    submit_icon: str
    cancel_label: str
    cancel_icon: str
    show_cancel_button: bool
    show_submit_button: bool


ActionPayload = Union[
    ActionLauncherPayload,
    ActionNavigatePayload,
    ActionRedirectPayload,
    ActionQueryPayload,
    ActionFormPayload,
]

class ActionTriggerResponse(TypedDict):
    type: ActionResponseType
    success: bool
    message: Optional[str]
    payload: Optional[ActionPayload]


class ActionTakeResponse(TypedDict):
    eventId: str
    actionIdentifier: str
    args: list[str]
    context: dict[str, Any]
    addonName: str
    addonVersion: str
    variant: str
    userName: str


class ActionConfigResponse(TypedDict):
    projectName: str
    entityType: str
    entitySubtypes: list[str]
    entityIds: list[str]
    formData: dict[str, Any]
    value: dict[str, Any]


StreamType = Union[io.BytesIO, BinaryIO]


class EntityListAttributeDefinitionDict(TypedDict):
    name: str
    data: dict[str, Any]
>>>>>>> 5a0a9644
<|MERGE_RESOLUTION|>--- conflicted
+++ resolved
@@ -459,14 +459,6 @@
     icon: Optional[str]
 
 
-<<<<<<< HEAD
-class ProductBaseTypeDict(TypedDict):
-    name: str
-    color: Optional[str]
-    icon: Optional[str]
-
-StreamType = Union[io.BytesIO, BinaryIO]
-=======
 ActionEntityTypes = Literal[
     "project",
     "folder",
@@ -581,4 +573,9 @@
 class EntityListAttributeDefinitionDict(TypedDict):
     name: str
     data: dict[str, Any]
->>>>>>> 5a0a9644
+
+
+class ProductBaseTypeDict(TypedDict):
+    name: str
+    color: Optional[str]
+    icon: Optional[str]