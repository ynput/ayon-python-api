import io
from typing import (
    Literal,
    Dict,
    List,
    Any,
    TypedDict,
    Union,
    Optional,
    BinaryIO,
)


ActivityType = Literal[
    "comment",
    "watch",
    "reviewable",
    "status.change",
    "assignee.add",
    "assignee.remove",
    "version.publish"
]

ActivityReferenceType = Literal[
    "origin",
    "mention",
    "author",
    "relation",
    "watching",
]

EntityListEntityType = Literal[
    "folder",
    "product",
    "version",
    "representation",
    "task",
    "workfile",
]

EntityListItemMode = Literal[
    "replace",
    "merge",
    "delete",
]

EventFilterValueType = Union[
    None,
    str, int, float,
    List[str], List[int], List[float],
]


IconType = Literal["material-symbols", "url"]


class IconDefType(TypedDict):
    type: IconType
    name: Optional[str]
    color: Optional[str]
    icon: Optional[str]


class EventFilterCondition(TypedDict):
    key: str
    value: EventFilterValueType
    operator: Literal[
        "eq",
        "lt",
        "gt",
        "lte",
        "gte",
        "ne",
        "isnull",
        "notnull",
        "in",
        "notin",
        "contains",
        "excludes",
        "like",
    ]


class EventFilter(TypedDict):
    conditions: List[EventFilterCondition]
    operator: Literal["and", "or"]


AttributeScope = Literal[
    "project",
    "folder",
    "task",
    "product",
    "version",
    "representation",
    "workfile",
    "user"
]

AttributeType = Literal[
    "string",
    "integer",
    "float",
    "boolean",
    "datetime",
    "list_of_strings",
    "list_of_integers",
    "list_of_any",
    "list_of_submodels",
    "dict",
]

LinkDirection = Literal["in", "out"]


class AttributeEnumItemDict(TypedDict):
    value: Union[str, int, float, bool]
    label: str
    icon: Union[str, None]
    color: Union[str, None]


class AttributeSchemaDataDict(TypedDict):
    type: AttributeType
    inherit: bool
    title: str
    description: Optional[str]
    example: Optional[Any]
    default: Optional[Any]
    gt: Union[int, float, None]
    lt: Union[int, float, None]
    ge: Union[int, float, None]
    le: Union[int, float, None]
    minLength: Optional[int]
    maxLength: Optional[int]
    minItems: Optional[int]
    maxItems: Optional[int]
    regex: Optional[str]
    enum: Optional[List[AttributeEnumItemDict]]


class AttributeSchemaDict(TypedDict):
    name: str
    position: int
    scope: List[AttributeScope]
    builtin: bool
    data: AttributeSchemaDataDict


class AttributesSchemaDict(TypedDict):
    attributes: List[AttributeSchemaDict]


class AddonVersionInfoDict(TypedDict):
    hasSettings: bool
    hasSiteSettings: bool
    frontendScopes: Dict[str, Any]
    clientPyproject: Dict[str, Any]
    clientSourceInfo: List[Dict[str, Any]]
    isBroken: bool


class AddonInfoDict(TypedDict):
    name: str
    title: str
    versions: Dict[str, AddonVersionInfoDict]


class AddonsInfoDict(TypedDict):
    addons: List[AddonInfoDict]


class InstallerInfoDict(TypedDict):
    filename: str
    platform: str
    size: int
    checksum: str
    checksumAlgorithm: str
    sources: List[Dict[str, Any]]
    version: str
    pythonVersion: str
    pythonModules: Dict[str, str]
    runtimePythonModules: Dict[str, str]


class InstallersInfoDict(TypedDict):
    installers: List[InstallerInfoDict]


class DependencyPackageDict(TypedDict):
    filename: str
    platform: str
    size: int
    checksum: str
    checksumAlgorithm: str
    sources: List[Dict[str, Any]]
    installerVersion: str
    sourceAddons: Dict[str, str]
    pythonModules: Dict[str, str]


class DependencyPackagesDict(TypedDict):
    packages: List[DependencyPackageDict]


class DevBundleAddonInfoDict(TypedDict):
    enabled: bool
    path: str


class BundleInfoDict(TypedDict):
    name: str
    createdAt: str
    addons: Dict[str, str]
    installerVersion: str
    dependencyPackages: Dict[str, str]
    addonDevelopment: Dict[str, DevBundleAddonInfoDict]
    isProduction: bool
    isStaging: bool
    isArchived: bool
    isDev: bool
    activeUser: Optional[str]


class BundlesInfoDict(TypedDict):
    bundles: List[BundleInfoDict]
    productionBundle: str
    devBundles: List[str]


class AnatomyPresetInfoDict(TypedDict):
    name: str
    primary: bool
    version: str


class AnatomyPresetRootDict(TypedDict):
    name: str
    windows: str
    linux: str
    darwin: str


class AnatomyPresetTemplateDict(TypedDict):
    name: str
    directory: str
    file: str


class AnatomyPresetTemplatesDict(TypedDict):
    version_padding: int
    version: str
    frame_padding: int
    frame: str
    work: List[AnatomyPresetTemplateDict]
    publish: List[AnatomyPresetTemplateDict]
    hero: List[AnatomyPresetTemplateDict]
    delivery: List[AnatomyPresetTemplateDict]
    staging: List[AnatomyPresetTemplateDict]
    others: List[AnatomyPresetTemplateDict]


class AnatomyPresetSubtypeDict(TypedDict):
    name: str
    shortName: str
    icon: str
    original_name: str


class AnatomyPresetLinkTypeDict(TypedDict):
    link_type: str
    input_type: str
    output_type: str
    color: str
    style: str


StatusScope = Literal[
    "folder",
    "task",
    "product",
    "version",
    "representation",
    "workfile"
]


class AnatomyPresetStatusDict(TypedDict):
    name: str
    shortName: str
    state: str
    icon: str
    color: str
    scope: List[StatusScope]
    original_name: str


class AnatomyPresetTagDict(TypedDict):
    name: str
    color: str
    original_name: str


class AnatomyPresetDict(TypedDict):
    roots: List[AnatomyPresetRootDict]
    templates: AnatomyPresetTemplatesDict
    attributes: Dict[str, Any]
    folder_types: List[AnatomyPresetSubtypeDict]
    task_types: List[AnatomyPresetSubtypeDict]
    link_types: List[AnatomyPresetLinkTypeDict]
    statuses: List[AnatomyPresetStatusDict]
    tags: List[AnatomyPresetTagDict]


class SecretDict(TypedDict):
    name: str
    value: str

ProjectDict = Dict[str, Any]
FolderDict = Dict[str, Any]
TaskDict = Dict[str, Any]
ProductDict = Dict[str, Any]
VersionDict = Dict[str, Any]
RepresentationDict = Dict[str, Any]
WorkfileInfoDict = Dict[str, Any]
EventDict = Dict[str, Any]
ActivityDict = Dict[str, Any]
AnyEntityDict = Union[
    ProjectDict,
    FolderDict,
    TaskDict,
    ProductDict,
    VersionDict,
    RepresentationDict,
    WorkfileInfoDict,
    EventDict,
    ActivityDict,
]


class FlatFolderDict(TypedDict):
    id: str
    parentId: Optional[str]
    path: str
    parents: List[str]
    name: str
    label: Optional[str]
    folderType: str
    hasTasks: bool
    hasChildren: bool
    taskNames: List[str]
    status: str
    attrib: Dict[str, Any]
    ownAttrib: List[str]
    updatedAt: str


class ProjectHierarchyItemDict(TypedDict):
    id: str
    name: str
    label: str
    status: str
    folderType: str
    hasTasks: bool
    taskNames: List[str]
    parents: List[str]
    parentId: Optional[str]
    children: List["ProjectHierarchyItemDict"]


class ProjectHierarchyDict(TypedDict):
    hierarchy: List[ProjectHierarchyItemDict]


class ProductTypeDict(TypedDict):
    name: str
    color: Optional[str]
    icon: Optional[str]


<<<<<<< HEAD
StreamType = Union[io.BytesIO, BinaryIO]


class EntityListAttributeDefinitionDict(TypedDict):
    name: str
    data: Dict[str, Any]
=======
ActionEntityTypes = Literal[
    "project",
    "folder",
    "task",
    "product",
    "version",
    "representation",
    "workfile",
    "list",
]


class ActionManifestDict(TypedDict):
    identifier: str
    label: str
    groupLabel: Optional[str]
    category: str
    order: int
    icon: Optional[IconDefType]
    adminOnly: bool
    managerOnly: bool
    configFields: List[Dict[str, Any]]
    featured: bool
    addonName: str
    addonVersion: str
    variant: str


ActionResponseType = Literal[
    "form",
    "launcher",
    "navigate",
    "query",
    "redirect",
    "simple",
]

ActionModeType = Literal["simple", "dynamic", "all"]


class BaseActionPayload(TypedDict):
    extra_clipboard: str
    extra_download: str


class ActionLauncherPayload(BaseActionPayload):
    uri: str


class ActionNavigatePayload(BaseActionPayload):
    uri: str


class ActionRedirectPayload(BaseActionPayload):
    uri: str
    new_tab: bool


class ActionQueryPayload(BaseActionPayload):
    query: str


class ActionFormPayload(BaseActionPayload):
    title: str
    fields: List[Dict[str, Any]]
    submit_label: str
    submit_icon: str
    cancel_label: str
    cancel_icon: str
    show_cancel_button: bool
    show_submit_button: bool


ActionPayload = Union[
    ActionLauncherPayload,
    ActionNavigatePayload,
    ActionRedirectPayload,
    ActionQueryPayload,
    ActionFormPayload,
]

class ActionTriggerResponse(TypedDict):
    type: ActionResponseType
    success: bool
    message: Optional[str]
    payload: Optional[ActionPayload]


class ActionTakeResponse(TypedDict):
    eventId: str
    actionIdentifier: str
    args: List[str]
    context: Dict[str, Any]
    addonName: str
    addonVersion: str
    variant: str
    userName: str


class ActionConfigResponse(TypedDict):
    projectName: str
    entityType: str
    entitySubtypes: List[str]
    entityIds: List[str]
    formData: Dict[str, Any]
    value: Dict[str, Any]


StreamType = Union[io.BytesIO, BinaryIO]
>>>>>>> 69d5f09d
<|MERGE_RESOLUTION|>--- conflicted
+++ resolved
@@ -378,14 +378,6 @@
     icon: Optional[str]
 
 
-<<<<<<< HEAD
-StreamType = Union[io.BytesIO, BinaryIO]
-
-
-class EntityListAttributeDefinitionDict(TypedDict):
-    name: str
-    data: Dict[str, Any]
-=======
 ActionEntityTypes = Literal[
     "project",
     "folder",
@@ -495,4 +487,8 @@
 
 
 StreamType = Union[io.BytesIO, BinaryIO]
->>>>>>> 69d5f09d
+
+
+class EntityListAttributeDefinitionDict(TypedDict):
+    name: str
+    data: Dict[str, Any]